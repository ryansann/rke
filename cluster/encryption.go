package cluster

import (
	"context"
	"crypto/rand"
	"encoding/base64"
	"encoding/json"
	"fmt"
	"strings"
<<<<<<< HEAD
	"sync"
=======
>>>>>>> 219a03fd

	ghodssyaml "github.com/ghodss/yaml"
	normantypes "github.com/rancher/norman/types"
	"github.com/rancher/rke/k8s"
	"github.com/rancher/rke/log"
	"github.com/rancher/rke/services"
	"github.com/rancher/rke/templates"
	v3 "github.com/rancher/rke/types"
	"github.com/rancher/rke/util"
	"github.com/sirupsen/logrus"
	"golang.org/x/sync/errgroup"
	v1 "k8s.io/api/core/v1"
	apierrors "k8s.io/apimachinery/pkg/api/errors"
	metav1 "k8s.io/apimachinery/pkg/apis/meta/v1"
	"k8s.io/apimachinery/pkg/runtime"
	"k8s.io/apimachinery/pkg/runtime/serializer"
	apiserverconfig "k8s.io/apiserver/pkg/apis/config"
	apiserverconfigv1 "k8s.io/apiserver/pkg/apis/config/v1"
	"k8s.io/client-go/kubernetes"
	"k8s.io/client-go/util/retry"
	sigsyaml "sigs.k8s.io/yaml"
)

const (
	EncryptionProviderFilePath = "/etc/kubernetes/ssl/encryption.yaml"
)

type encryptionKey struct {
	Name   string
	Secret string
}
type keyList struct {
	KeyList []*encryptionKey
}

func ReconcileEncryptionProviderConfig(ctx context.Context, kubeCluster, currentCluster *Cluster) error {
	if len(kubeCluster.ControlPlaneHosts) == 0 {
		return nil
	}
	// New or existing cluster deployment with encryption enabled. We will rewrite the secrets after deploying the addons.
	if (currentCluster == nil || !currentCluster.IsEncryptionEnabled()) &&
		kubeCluster.IsEncryptionEnabled() {
		kubeCluster.EncryptionConfig.RewriteSecrets = true
		logrus.Debugf("Encryption is enabled in the new spec; have to rewrite secrets")
		return nil
	}
	// encryption is disabled
	if !kubeCluster.IsEncryptionEnabled() && !currentCluster.IsEncryptionEnabled() {
		logrus.Debugf("Encryption is disabled in both current and new spec; no action is required")
		return nil
	}

	// disable encryption
	if !kubeCluster.IsEncryptionEnabled() && currentCluster.IsEncryptionEnabled() {
		logrus.Debugf("Encryption is enabled in the current spec and disabled in the new spec")
		return kubeCluster.DisableSecretsEncryption(ctx, currentCluster, currentCluster.IsEncryptionCustomConfig())
	}

	// encryption configuration updated
	if kubeCluster.IsEncryptionEnabled() && currentCluster.IsEncryptionEnabled() &&
		kubeCluster.EncryptionConfig.EncryptionProviderFile != currentCluster.EncryptionConfig.EncryptionProviderFile {
		kubeCluster.EncryptionConfig.RewriteSecrets = true
		log.Infof(ctx, "[%s] Encryption provider config has changed;"+
			" reconciling cluster's encryption provider configuration", services.ControlRole)
		return services.RestartKubeAPIWithHealthcheck(ctx, kubeCluster.ControlPlaneHosts,
			kubeCluster.LocalConnDialerFactory, kubeCluster.Certificates)
	}

	return nil
}

func (c *Cluster) DisableSecretsEncryption(ctx context.Context, currentCluster *Cluster, custom bool) error {
	log.Infof(ctx, "[%s] Disabling Secrets Encryption..", services.ControlRole)

	if len(c.ControlPlaneHosts) == 0 {
		return nil
	}
	var err error
	if custom {
		c.EncryptionConfig.EncryptionProviderFile, err = currentCluster.generateDisabledCustomEncryptionProviderFile()
	} else {
		c.EncryptionConfig.EncryptionProviderFile, err = currentCluster.generateDisabledEncryptionProviderFile()
	}

	if err != nil {
		return err
	}
	logrus.Debugf("[%s] Deploying Identity first Encryption Provider Configuration", services.ControlRole)
	if err := c.DeployEncryptionProviderFile(ctx); err != nil {
		return err
	}
	if err := services.RestartKubeAPIWithHealthcheck(ctx, c.ControlPlaneHosts, c.LocalConnDialerFactory,
		c.Certificates); err != nil {
		return err
	}
	if err := c.RewriteSecrets(ctx); err != nil {
		return err
	}
	// KubeAPI will be restarted for the last time during controlplane redeployment, since the
	// Configuration file is now empty, the Process Plan will change.
	c.EncryptionConfig.EncryptionProviderFile = ""
	if err := c.DeployEncryptionProviderFile(ctx); err != nil {
		return err
	}
	log.Infof(ctx, "[%s] Secrets Encryption is disabled successfully", services.ControlRole)
	return nil
}

const (
	rewriteSecretsOperation = "rewrite-secrets"
<<<<<<< HEAD
	secretBatchSize         = 250
=======
	secretBatchSize         = 100
>>>>>>> 219a03fd
)

// RewriteSecrets does the following:
// - retrieves all cluster secrets in batches with size of <secretBatchSize>
// - triggers rewrites with new encryption key by sending each secret over a channel consumed by workers that perform the rewrite
// - logs progress of rewrite operation
<<<<<<< HEAD
func (c *Cluster) RewriteSecrets(ctx context.Context) error {
	k8sClient, cliErr := k8s.NewClient(c.LocalKubeConfigPath, c.K8sWrapTransport)
	if cliErr != nil {
		return fmt.Errorf("failed to initialize new kubernetes client: %v", cliErr)
	}

	rewrites := make(chan interface{}, secretBatchSize)
	go func() {
		defer close(rewrites) // exiting this go routine triggers workers to exit

		retryErr := func(err error) bool { // all returned errors can be retried
			return true
		}

		var continueToken string
		var secrets []v1.Secret
		var restart bool
		for {
			err := retry.OnError(retry.DefaultRetry, retryErr, func() error {
				l, err := k8sClient.CoreV1().Secrets("").List(context.TODO(), metav1.ListOptions{
					Limit:    secretBatchSize, // keep the per request secrets batch size small to avoid client timeouts
					Continue: continueToken,
				})
				if err != nil {
					if isExpiredTokenErr(err) {
						logrus.Debugf("[%v] continue token expired, restarting list operation", rewriteSecretsOperation)
						continueToken = "" // restart list operation due to token timeout
						restart = true
						return nil
					}
					return err
				}

				secrets = append(secrets, l.Items...)
				continueToken = l.Continue

				return nil
			})
			if err != nil {
				cliErr = err // outer client error
				break
			}

			// send this batch to workers for rewrite
			for _, s := range secrets {
				rewrites <- s
			}
			secrets = nil // reset secrets since they've been sent to workers

			// if there's no continue token and the list operation doesn't need to be restarted, we've retrieved all secrets
			if continueToken == "" && !restart {
				break
			}

			restart = false
		}

		logrus.Debugf("[%v] All secrets retrieved and sent for rewrite", rewriteSecretsOperation)
	}()

	// NOTE: since we retrieve secrets in batches, we don't know total number of secrets up front.
	// Telling the user how many we've rewritten so far is the best we can do
	done := make(chan struct{}, SyncWorkers)
	defer close(done)
	go func() {
		var rewritten int
		for range done {
			rewritten++
			if rewritten%50 == 0 { // log a message every 50 secrets
				log.Infof(ctx, "[%s] %v secrets rewritten", rewriteSecretsOperation, rewritten)
			}
		}
	}()

	getSecretID := func(s v1.Secret) string {
		return strings.Join([]string{s.Namespace, s.Name}, "/")
	}

	// track secrets that have been rewritten
	rewritten := make(map[string]struct{})
	var rmtx sync.RWMutex
=======
// NOTE: For large sets of secrets, the continue token used to retrieve secrets in batches will likely expire.
// The expiration time is equivalent to the etcd compaction interval, which defaults to 5 minutes.
// This is fine for our purposes as we are only concerned with rewriting secrets that exist when this operation begins.
func (c *Cluster) RewriteSecrets(ctx context.Context) error {
	log.Infof(ctx, "Rewriting cluster secrets")

	k8sClient, cliErr := k8s.NewClient(c.LocalKubeConfigPath, c.K8sWrapTransport)
	if cliErr != nil {
		return fmt.Errorf("failed to initialize new kubernetes client: %v", cliErr)
	}

	rewrites := make(chan interface{}, secretBatchSize)
	go func() {
		defer close(rewrites) // exiting this go routine triggers workers to exit

		retryErr := func(err error) bool { // all returned errors can be retried
			return true
		}

		var continueToken string
		var secrets []v1.Secret
		for {
			err := retry.OnError(retry.DefaultRetry, retryErr, func() error {
				l, err := k8sClient.CoreV1().Secrets("").List(context.TODO(), metav1.ListOptions{
					Limit:    secretBatchSize, // keep the per request secrets batch size small to avoid client timeouts
					Continue: continueToken,
				})
				if err != nil && !isExpiredTokenErr(err) {
					return err
				}

				secrets = append(secrets, l.Items...)
				continueToken = l.Continue

				return nil
			})
			if err != nil {
				cliErr = err // outer client error
				break
			}

			// send this batch to workers for rewrite
			for _, s := range secrets {
				rewrites <- s
			}
			secrets = nil // reset secrets since they've been sent to workers

			// if there's no continue token, we've retrieved all secrets
			if continueToken == "" {
				break
			}
		}

		logrus.Debugf("[%v] All secrets retrieved and sent for rewrite", rewriteSecretsOperation)
	}()

	// NOTE: since we retrieve secrets in batches, we don't know total number of secrets up front.
	// Telling the user how many we've rewritten is the best we can do
	done := make(chan struct{}, SyncWorkers)
	defer close(done)
	go func() {
		var rewritten int
		for range done {
			rewritten++
			if rewritten%50 == 0 { // log a message every 50 secrets
				log.Infof(ctx, "[%s] %v secrets rewritten", rewriteSecretsOperation, rewritten)
			}
		}
	}()
>>>>>>> 219a03fd

	// spawn workers to perform secret rewrites
	var errgrp errgroup.Group
	for w := 0; w < SyncWorkers; w++ {
		errgrp.Go(func() error {
			var errList []error
			for secret := range rewrites {
				s := secret.(v1.Secret)
				id := getSecretID(s)

				rmtx.RLock()
				_, ok := rewritten[id]
				rmtx.RUnlock()

				if !ok {
					err := rewriteSecret(k8sClient, &s)
					if err != nil {
						errList = append(errList, err)
					}

					rmtx.Lock()
					rewritten[id] = struct{}{}
					rmtx.Unlock()

					done <- struct{}{}
				}
				done <- struct{}{}
			}

			return util.ErrList(errList)
		})
	}
	if err := errgrp.Wait(); err != nil {
		logrus.Errorf("[%v] error: %v", rewriteSecretsOperation, err)
		return err // worker error from rewrites
	}

	if cliErr != nil {
		log.Infof(ctx, "[%s] Operation encountered error: %v", rewriteSecretsOperation, cliErr)
	} else {
		log.Infof(ctx, "[%s] Operation completed", rewriteSecretsOperation)
	}

	return cliErr // client error from retrieving secrets
}

func (c *Cluster) RotateEncryptionKey(ctx context.Context, fullState *FullState) error {
	// generate new key
	newKey, err := generateEncryptionKey()
	if err != nil {
		return err
	}

	oldKey, err := c.extractActiveKey(c.EncryptionConfig.EncryptionProviderFile)
	if err != nil {
		return err
	}

	logrus.Debug("adding new encryption key, provider config: [newKey, oldKey]")

	// Ensure encryption is done with newKey
	err = c.updateEncryptionProvider(ctx, []*encryptionKey{newKey, oldKey}, fullState)
	if err != nil {
		return err
	}

	// rewrite secrets via updates to secrets
	if err := c.RewriteSecrets(ctx); err != nil {
		// in the case of an error during rewrite, the cluster will need to be restored, so redeploy the initial encryption provider config
		_ = c.updateEncryptionProvider(ctx, []*encryptionKey{oldKey}, fullState)
		return err
	}

	// At this point, all secrets have been rewritten using the newKey, so we remove the old one.
	logrus.Debug("removing old encryption key, provider config: [newKey]")

	err = c.updateEncryptionProvider(ctx, []*encryptionKey{newKey}, fullState)
	if err != nil {
		return err
	}

	return nil
}

func (c *Cluster) updateEncryptionProvider(ctx context.Context, keys []*encryptionKey, fullState *FullState) error {
	providerConfig, err := providerFileFromKeyList(keyList{KeyList: keys})
	if err != nil {
		return err
	}

	c.EncryptionConfig.EncryptionProviderFile = providerConfig
	if err := c.DeployEncryptionProviderFile(ctx); err != nil {
		return err
	}

	// commit to state as soon as possible
	logrus.Debugf("[%s] Updating cluster state", services.ControlRole)
	if err := c.UpdateClusterCurrentState(ctx, fullState); err != nil {
		return err
	}
	if err := services.RestartKubeAPIWithHealthcheck(ctx, c.ControlPlaneHosts, c.LocalConnDialerFactory, c.Certificates); err != nil {
		return err
	}

	return nil
}

func (c *Cluster) DeployEncryptionProviderFile(ctx context.Context) error {
	logrus.Debugf("[%s] Deploying Encryption Provider Configuration file on Control Plane nodes..", services.ControlRole)
	logrus.Tracef("Deploying encryption provider file: %s", c.EncryptionConfig.EncryptionProviderFile)
	return deployFile(ctx, c.ControlPlaneHosts, c.SystemImages.Alpine, c.PrivateRegistriesMap, EncryptionProviderFilePath, c.EncryptionConfig.EncryptionProviderFile)
}

// ReconcileDesiredStateEncryptionConfig We do the rotation outside of the cluster reconcile logic. When we are done,
// DesiredState needs to be updated to reflect the "new" configuration
func (c *Cluster) ReconcileDesiredStateEncryptionConfig(ctx context.Context, fullState *FullState) error {
	fullState.DesiredState.EncryptionConfig = c.EncryptionConfig.EncryptionProviderFile
	return fullState.WriteStateFile(ctx, c.StateFilePath)
}

func (c *Cluster) IsEncryptionEnabled() bool {
	if c == nil {
		return false
	}
	if c.Services.KubeAPI.SecretsEncryptionConfig != nil &&
		c.Services.KubeAPI.SecretsEncryptionConfig.Enabled {
		return true
	}
	return false
}

func (c *Cluster) IsEncryptionCustomConfig() bool {
	if c.IsEncryptionEnabled() &&
		c.Services.KubeAPI.SecretsEncryptionConfig.CustomConfig != nil {
		return true
	}
	return false
}

func (c *Cluster) getEncryptionProviderFile() (string, error) {
	if c.EncryptionConfig.EncryptionProviderFile != "" {
		return c.EncryptionConfig.EncryptionProviderFile, nil
	}
	key, err := generateEncryptionKey()
	if err != nil {
		return "", err
	}
	c.EncryptionConfig.EncryptionProviderFile, err = providerFileFromKeyList(keyList{KeyList: []*encryptionKey{key}})
	return c.EncryptionConfig.EncryptionProviderFile, err
}

func (c *Cluster) extractActiveKey(s string) (*encryptionKey, error) {
	config := apiserverconfig.EncryptionConfiguration{}
	if err := k8s.DecodeYamlResource(&config, c.EncryptionConfig.EncryptionProviderFile); err != nil {
		return nil, err
	}
	resource := config.Resources[0]
	provider := resource.Providers[0]
	return &encryptionKey{
		Name:   provider.AESCBC.Keys[0].Name,
		Secret: provider.AESCBC.Keys[0].Secret,
	}, nil
}

func (c *Cluster) generateDisabledCustomEncryptionProviderFile() (string, error) {
	config := apiserverconfigv1.EncryptionConfiguration{}
	if err := k8s.DecodeYamlResource(&config, c.EncryptionConfig.EncryptionProviderFile); err != nil {
		return "", err
	}

	// 1. Prepend custom config providers with ignore provider
	updatedProviders := []apiserverconfigv1.ProviderConfiguration{{
		Identity: &apiserverconfigv1.IdentityConfiguration{},
	}}

	for _, provider := range config.Resources[0].Providers {
		if provider.Identity != nil {
			continue
		}
		updatedProviders = append(updatedProviders, provider)
	}

	config.Resources[0].Providers = updatedProviders

	// 2. Generate custom config file
	jsonConfig, err := json.Marshal(config)
	if err != nil {
		return "", err
	}
	yamlConfig, err := sigsyaml.JSONToYAML(jsonConfig)
	if err != nil {
		return "", nil
	}

	return string(yamlConfig), nil
}

func (c *Cluster) generateDisabledEncryptionProviderFile() (string, error) {
	key, err := c.extractActiveKey(c.EncryptionConfig.EncryptionProviderFile)
	if err != nil {
		return "", err
	}
	return disabledProviderFileFromKey(key)
}

const (
	errExpiredToken = "The provided continue parameter is too old"
)

// isExpiredTokenErr returns true if the error passed in is due to a continue token expiring
func isExpiredTokenErr(err error) bool {
	if strings.Contains(err.Error(), errExpiredToken) {
		return true
	}
	return false
}

func rewriteSecret(k8sClient *kubernetes.Clientset, secret *v1.Secret) error {
	var err error
	if err = k8s.UpdateSecret(k8sClient, secret); err == nil {
		return nil
	}
	if apierrors.IsConflict(err) {
		secret, err = k8s.GetSecret(k8sClient, secret.Name, secret.Namespace)
		if err != nil {
			// if the secret no longer exists, we can skip it since it does not need to be rewritten
			if apierrors.IsNotFound(err) {
				return nil
			}
			return err
		}
		err = k8s.UpdateSecret(k8sClient, secret)
	}
	return err
}

func generateEncryptionKey() (*encryptionKey, error) {
	// TODO: do this in a better way
	buf := make([]byte, 16)
	if _, err := rand.Read(buf); err != nil {
		return nil, err
	}
	return &encryptionKey{
		Name:   normantypes.GenerateName("key"),
		Secret: base64.URLEncoding.EncodeToString([]byte(fmt.Sprintf("%X", buf))),
	}, nil
}

func isEncryptionEnabled(rkeConfig *v3.RancherKubernetesEngineConfig) bool {
	if rkeConfig.Services.KubeAPI.SecretsEncryptionConfig != nil &&
		rkeConfig.Services.KubeAPI.SecretsEncryptionConfig.Enabled {
		return true
	}
	return false
}

func isEncryptionCustomConfig(rkeConfig *v3.RancherKubernetesEngineConfig) bool {
	if isEncryptionEnabled(rkeConfig) &&
		rkeConfig.Services.KubeAPI.SecretsEncryptionConfig.CustomConfig != nil {
		return true
	}
	return false
}

func providerFileFromKeyList(keyList interface{}) (string, error) {
	return templates.CompileTemplateFromMap(templates.MultiKeyEncryptionProviderFile, keyList)
}

func disabledProviderFileFromKey(keyList interface{}) (string, error) {
	return templates.CompileTemplateFromMap(templates.DisabledEncryptionProviderFile, keyList)
}

func (c *Cluster) readEncryptionCustomConfig() (string, error) {
	// directly marshalling apiserverconfig.EncryptionConfiguration to yaml breaks things because TypeMeta
	// is nested and all fields don't have tags. apiserverconfigv1 has json tags only. So we do this as a work around.

	out := apiserverconfigv1.EncryptionConfiguration{}
	err := apiserverconfigv1.Convert_config_EncryptionConfiguration_To_v1_EncryptionConfiguration(
		c.RancherKubernetesEngineConfig.Services.KubeAPI.SecretsEncryptionConfig.CustomConfig, &out, nil)
	if err != nil {
		return "", err
	}
	jsonConfig, err := json.Marshal(out)
	if err != nil {
		return "", err
	}
	yamlConfig, err := sigsyaml.JSONToYAML(jsonConfig)
	if err != nil {
		return "", nil
	}

	return templates.CompileTemplateFromMap(templates.CustomEncryptionProviderFile,
		struct{ CustomConfig string }{CustomConfig: string(yamlConfig)})
}

func resolveCustomEncryptionConfig(clusterFile string) (string, *apiserverconfig.EncryptionConfiguration, error) {
	var err error
	var r map[string]interface{}
	err = ghodssyaml.Unmarshal([]byte(clusterFile), &r)
	if err != nil {
		return clusterFile, nil, fmt.Errorf("error unmarshalling: %v", err)
	}
	services, ok := r["services"].(map[string]interface{})
	if services == nil || !ok {
		return clusterFile, nil, nil
	}
	kubeapi, ok := services["kube-api"].(map[string]interface{})
	if kubeapi == nil || !ok {
		return clusterFile, nil, nil
	}
	sec, ok := kubeapi["secrets_encryption_config"].(map[string]interface{})
	if sec == nil || !ok {
		return clusterFile, nil, nil
	}
	customConfig, ok := sec["custom_config"].(map[string]interface{})

	if ok && customConfig != nil {
		delete(sec, "custom_config")
		newClusterFile, err := ghodssyaml.Marshal(r)
		c, err := parseCustomConfig(customConfig)
		return string(newClusterFile), c, err
	}
	return clusterFile, nil, nil
}

func parseCustomConfig(customConfig map[string]interface{}) (*apiserverconfig.EncryptionConfiguration, error) {
	var err error

	data, err := json.Marshal(customConfig)
	if err != nil {
		return nil, fmt.Errorf("error marshalling: %v", err)
	}
	scheme := runtime.NewScheme()
	err = apiserverconfig.AddToScheme(scheme)
	if err != nil {
		return nil, fmt.Errorf("error adding to scheme: %v", err)
	}
	err = apiserverconfigv1.AddToScheme(scheme)
	if err != nil {
		return nil, fmt.Errorf("error adding to scheme: %v", err)
	}
	codecs := serializer.NewCodecFactory(scheme)
	decoder := codecs.UniversalDecoder()
	decodedObj, objType, err := decoder.Decode(data, nil, nil)

	if err != nil {
		return nil, fmt.Errorf("error decoding data: %v", err)
	}

	decodedConfig, ok := decodedObj.(*apiserverconfig.EncryptionConfiguration)
	if !ok {
		return nil, fmt.Errorf("unexpected type: %T", objType)
	}
	return decodedConfig, nil
}<|MERGE_RESOLUTION|>--- conflicted
+++ resolved
@@ -7,10 +7,7 @@
 	"encoding/json"
 	"fmt"
 	"strings"
-<<<<<<< HEAD
 	"sync"
-=======
->>>>>>> 219a03fd
 
 	ghodssyaml "github.com/ghodss/yaml"
 	normantypes "github.com/rancher/norman/types"
@@ -121,19 +118,16 @@
 
 const (
 	rewriteSecretsOperation = "rewrite-secrets"
-<<<<<<< HEAD
 	secretBatchSize         = 250
-=======
-	secretBatchSize         = 100
->>>>>>> 219a03fd
 )
 
 // RewriteSecrets does the following:
 // - retrieves all cluster secrets in batches with size of <secretBatchSize>
 // - triggers rewrites with new encryption key by sending each secret over a channel consumed by workers that perform the rewrite
 // - logs progress of rewrite operation
-<<<<<<< HEAD
 func (c *Cluster) RewriteSecrets(ctx context.Context) error {
+	log.Infof(ctx, "Rewriting cluster secrets")
+
 	k8sClient, cliErr := k8s.NewClient(c.LocalKubeConfigPath, c.K8sWrapTransport)
 	if cliErr != nil {
 		return fmt.Errorf("failed to initialize new kubernetes client: %v", cliErr)
@@ -159,7 +153,7 @@
 				if err != nil {
 					if isExpiredTokenErr(err) {
 						logrus.Debugf("[%v] continue token expired, restarting list operation", rewriteSecretsOperation)
-						continueToken = "" // restart list operation due to token timeout
+						continueToken = "" // restart list operation due to token expiration
 						restart = true
 						return nil
 					}
@@ -214,77 +208,6 @@
 	// track secrets that have been rewritten
 	rewritten := make(map[string]struct{})
 	var rmtx sync.RWMutex
-=======
-// NOTE: For large sets of secrets, the continue token used to retrieve secrets in batches will likely expire.
-// The expiration time is equivalent to the etcd compaction interval, which defaults to 5 minutes.
-// This is fine for our purposes as we are only concerned with rewriting secrets that exist when this operation begins.
-func (c *Cluster) RewriteSecrets(ctx context.Context) error {
-	log.Infof(ctx, "Rewriting cluster secrets")
-
-	k8sClient, cliErr := k8s.NewClient(c.LocalKubeConfigPath, c.K8sWrapTransport)
-	if cliErr != nil {
-		return fmt.Errorf("failed to initialize new kubernetes client: %v", cliErr)
-	}
-
-	rewrites := make(chan interface{}, secretBatchSize)
-	go func() {
-		defer close(rewrites) // exiting this go routine triggers workers to exit
-
-		retryErr := func(err error) bool { // all returned errors can be retried
-			return true
-		}
-
-		var continueToken string
-		var secrets []v1.Secret
-		for {
-			err := retry.OnError(retry.DefaultRetry, retryErr, func() error {
-				l, err := k8sClient.CoreV1().Secrets("").List(context.TODO(), metav1.ListOptions{
-					Limit:    secretBatchSize, // keep the per request secrets batch size small to avoid client timeouts
-					Continue: continueToken,
-				})
-				if err != nil && !isExpiredTokenErr(err) {
-					return err
-				}
-
-				secrets = append(secrets, l.Items...)
-				continueToken = l.Continue
-
-				return nil
-			})
-			if err != nil {
-				cliErr = err // outer client error
-				break
-			}
-
-			// send this batch to workers for rewrite
-			for _, s := range secrets {
-				rewrites <- s
-			}
-			secrets = nil // reset secrets since they've been sent to workers
-
-			// if there's no continue token, we've retrieved all secrets
-			if continueToken == "" {
-				break
-			}
-		}
-
-		logrus.Debugf("[%v] All secrets retrieved and sent for rewrite", rewriteSecretsOperation)
-	}()
-
-	// NOTE: since we retrieve secrets in batches, we don't know total number of secrets up front.
-	// Telling the user how many we've rewritten is the best we can do
-	done := make(chan struct{}, SyncWorkers)
-	defer close(done)
-	go func() {
-		var rewritten int
-		for range done {
-			rewritten++
-			if rewritten%50 == 0 { // log a message every 50 secrets
-				log.Infof(ctx, "[%s] %v secrets rewritten", rewriteSecretsOperation, rewritten)
-			}
-		}
-	}()
->>>>>>> 219a03fd
 
 	// spawn workers to perform secret rewrites
 	var errgrp errgroup.Group
@@ -311,7 +234,6 @@
 
 					done <- struct{}{}
 				}
-				done <- struct{}{}
 			}
 
 			return util.ErrList(errList)
@@ -394,7 +316,6 @@
 
 func (c *Cluster) DeployEncryptionProviderFile(ctx context.Context) error {
 	logrus.Debugf("[%s] Deploying Encryption Provider Configuration file on Control Plane nodes..", services.ControlRole)
-	logrus.Tracef("Deploying encryption provider file: %s", c.EncryptionConfig.EncryptionProviderFile)
 	return deployFile(ctx, c.ControlPlaneHosts, c.SystemImages.Alpine, c.PrivateRegistriesMap, EncryptionProviderFilePath, c.EncryptionConfig.EncryptionProviderFile)
 }
 
